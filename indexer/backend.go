package indexer

import (
	"encoding/hex"
	"sync"

	ethtypes "github.com/ethereum/go-ethereum/core/types"
	"github.com/ethereum/go-ethereum/rlp"
	"github.com/oasisprotocol/oasis-core/go/common"
	"github.com/oasisprotocol/oasis-core/go/common/crypto/hash"
	"github.com/oasisprotocol/oasis-core/go/common/logging"
	"github.com/oasisprotocol/oasis-sdk/client-sdk/go/types"
	"github.com/starfishlabs/oasis-evm-web3-gateway/model"
	"github.com/starfishlabs/oasis-evm-web3-gateway/storage"
)

// Result is a query result.
type Result struct {
	// TxHash is the hash of the matched transaction.
	TxHash hash.Hash
	// TxIndex is the index of the matched transaction within the block.
	TxIndex uint32
}

// Results are query results.
//
// Map key is the round number and value is a list of transaction hashes
// that match the query.
type Results map[uint64][]Result

// BackendFactory is the indexer backend factory interface.
type BackendFactory func(
	dataDir string,
	runtimeID common.Namespace,
	storage storage.Storage) (Backend, error)

// QueryableBackend is the read-only indexer backend interface.
type QueryableBackend interface {
	// QueryBlockRound queries block round by block hash.
	QueryBlockRound(blockHash hash.Hash) (uint64, error)

	// QueryBlockHash queries block hash by round.
	QueryBlockHash(round uint64) (hash.Hash, error)

	// QueryTxResult queries oasis tx result by ethereum tx hash.
	QueryTxResult(ethTransactionHash hash.Hash) (*model.TxResult, error)

<<<<<<< HEAD
=======
	// QueryIndexedRound query continues indexed block round.
	QueryIndexedRound() uint64

>>>>>>> 07e8287b
	// QueryEthTransaction queries ethereum transaction by hash.
	QueryEthTransaction(ethTxHash hash.Hash) (*model.EthTx, error)
}

// Backend is the indexer backend interface.
type Backend interface {
	QueryableBackend

	Index(
		round uint64,
		blockHash hash.Hash,
		txs []*types.UnverifiedTransaction,
	) error

	Close()
}

type psqlBackend struct {
	logger  *logging.Logger
	storage storage.Storage
	indexedRoundMutex *sync.Mutex
}

func (p *psqlBackend) Index(
	round uint64,
	blockHash hash.Hash,
	txs []*types.UnverifiedTransaction,
) error {
	//block round <-> block hash
	blockRef := &model.Block{
		Round: round,
		Hash:  blockHash.String(),
	}
	p.storage.Store(blockRef)

	for idx, utx := range txs {
		if len(utx.AuthProofs) != 1 || utx.AuthProofs[0].Module != "evm.ethereum.v0" {
			// Skip non-Ethereum transactions.
			continue
		}

		// Extract raw Ethereum transaction for further processing.
		// Use standard libraries to decode the Ethereum transaction.
		ethTx := &ethtypes.Transaction{}
		if err := rlp.DecodeBytes(utx.Body, ethTx); err != nil {
			p.logger.Error("decode ethereum transaction", err)
			continue
		}

		txRef := &model.Transaction{
			EthTxHash: ethTx.Hash().String(),
			Result: &model.TxResult{
				//Hash:  ,
				Index: uint32(idx),
				Round: round,
			},
		}
		p.storage.Store(txRef)

		v, r, s := ethTx.RawSignatureValues()
		innerTx := &model.EthTx{
			Hash:  ethTx.Hash().String(),
			Gas:   ethTx.Gas(),
			Nonce: ethTx.Nonce(),
			To:    ethTx.To().String(),
			Value: ethTx.Value().String(),
			Data:  hex.EncodeToString(ethTx.Data()),
			V:     v.String(),
			R:     r.String(),
			S:     s.String(),
		}

		accList := []model.EthAccessTuple{}
		if ethTx.Type() == ethtypes.AccessListTxType || ethTx.Type() == ethtypes.DynamicFeeTxType {
			for _, tuple := range ethTx.AccessList() {
				addr := tuple.Address.String()
				keys := []string{}
				for _, k := range tuple.StorageKeys {
					keys = append(keys, k.String())
				}
				accList = append(accList, model.EthAccessTuple{
					Address:     addr,
					StorageKeys: keys,
				})
			}
		}

		switch ethTx.Type() {
		case ethtypes.LegacyTxType:
			{
				innerTx.Type = ethtypes.LegacyTxType
				innerTx.GasPrice = ethTx.GasPrice().String()
				innerTx.GasFeeCap = "0"
				innerTx.GasTipCap = "0"
				innerTx.ChainID = "0"
				innerTx.AccessList = []model.EthAccessTuple{}
			}
		case ethtypes.AccessListTxType:
			{
				innerTx.Type = ethtypes.AccessListTxType
				innerTx.GasPrice = ethTx.GasPrice().String()
				innerTx.ChainID = ethTx.ChainId().String()
				innerTx.AccessList = accList
				innerTx.GasFeeCap = "0"
				innerTx.GasTipCap = "0"
			}
		case ethtypes.DynamicFeeTxType:
			{
				innerTx.Type = ethtypes.DynamicFeeTxType
				innerTx.GasFeeCap = ethTx.GasFeeCap().String()
				innerTx.GasTipCap = ethTx.GasTipCap().String()
				innerTx.AccessList = accList
				innerTx.GasPrice = "0"
			}
		default:
			p.logger.Error("unknown ethereum transaction type")
			continue
		}

		p.storage.Store(innerTx)
	}

	if p.QueryIndexedRound() == (round - 1) {
		storeIndexedRound(round)
	}

	return nil
}

func (p *psqlBackend) QueryBlockRound(blockHash hash.Hash) (uint64, error) {
	round, err := p.storage.GetBlockRound(blockHash.String())
	if err != nil {
		p.logger.Error("Can't find matched block")
		return 0, err
	}

	return round, nil
}

func (p *psqlBackend) QueryBlockHash(round uint64) (hash.Hash, error) {
	blockHash, err := p.storage.GetBlockHash(round)
	if err != nil {
		p.logger.Error("Indexer error!")
		return hash.Hash{}, err
	}

	return hash.NewFromBytes([]byte(blockHash)), nil
}

func (p *psqlBackend) QueryTxResult(ethTransactionHash hash.Hash) (*model.TxResult, error) {
	result, err := p.storage.GetTxResult(ethTransactionHash.String())
	if err != nil {
		p.logger.Error("Can't find matched transaction result")
		return nil, err
	}

	return result, nil
}

<<<<<<< HEAD
=======
func (p *psqlBackend) storeIndexedRound(round) {
	p.indexedRoundMutex.lock()
	r := &model.ContinuesIndexedRound {
		Round: round
	}

	p.storage.Store(r)
	p.indexedRoundMutex.unlock()
}

func (p *psqlBackend) QueryIndexedRound() uint64 {
	p.indexedRoundMutex.lock()
	indexedRound, err := p.storage.GetContinuesIndexedRound()
	if err != nil {
		p.indexedRoundMutex.unlock()
		p.storeIndexedRound(0)
		return 0
	}
	p.indexedRoundMutex.unlock()

	return indexedRound
}

>>>>>>> 07e8287b
func (p *psqlBackend) QueryEthTransaction(ethTxHash hash.Hash) (*model.EthTx, error) {
	tx, err := p.storage.GetEthTransaction(ethTxHash.String())
	if err != nil {
		return nil, err
	}
	return tx, nil
}

func (p *psqlBackend) Close() {
	p.logger.Info("Psql backend closed!")
}

func newPsqlBackend(storage storage.Storage) (Backend, error) {
	b := &psqlBackend{
		logger:  logging.GetLogger("gateway/indexer/backend"),
		storage: storage,
		indexedRoundMutex: new(sync.Mutex),
	}
	b.logger.Info("New psql backend")

	return b, nil
}

func NewPsqlBackend(storage storage.Storage) (Backend, error) {
	return newPsqlBackend(storage)
}<|MERGE_RESOLUTION|>--- conflicted
+++ resolved
@@ -45,12 +45,9 @@
 	// QueryTxResult queries oasis tx result by ethereum tx hash.
 	QueryTxResult(ethTransactionHash hash.Hash) (*model.TxResult, error)
 
-<<<<<<< HEAD
-=======
 	// QueryIndexedRound query continues indexed block round.
 	QueryIndexedRound() uint64
 
->>>>>>> 07e8287b
 	// QueryEthTransaction queries ethereum transaction by hash.
 	QueryEthTransaction(ethTxHash hash.Hash) (*model.EthTx, error)
 }
@@ -69,8 +66,8 @@
 }
 
 type psqlBackend struct {
-	logger  *logging.Logger
-	storage storage.Storage
+	logger            *logging.Logger
+	storage           storage.Storage
 	indexedRoundMutex *sync.Mutex
 }
 
@@ -174,7 +171,7 @@
 	}
 
 	if p.QueryIndexedRound() == (round - 1) {
-		storeIndexedRound(round)
+		p.storeIndexedRound(round)
 	}
 
 	return nil
@@ -210,32 +207,29 @@
 	return result, nil
 }
 
-<<<<<<< HEAD
-=======
-func (p *psqlBackend) storeIndexedRound(round) {
-	p.indexedRoundMutex.lock()
-	r := &model.ContinuesIndexedRound {
-		Round: round
+func (p *psqlBackend) storeIndexedRound(round uint64) {
+	p.indexedRoundMutex.Lock()
+	r := &model.ContinuesIndexedRound{
+		Round: round,
 	}
 
 	p.storage.Store(r)
-	p.indexedRoundMutex.unlock()
+	p.indexedRoundMutex.Unlock()
 }
 
 func (p *psqlBackend) QueryIndexedRound() uint64 {
-	p.indexedRoundMutex.lock()
+	p.indexedRoundMutex.Lock()
 	indexedRound, err := p.storage.GetContinuesIndexedRound()
 	if err != nil {
-		p.indexedRoundMutex.unlock()
+		p.indexedRoundMutex.Unlock()
 		p.storeIndexedRound(0)
 		return 0
 	}
-	p.indexedRoundMutex.unlock()
+	p.indexedRoundMutex.Unlock()
 
 	return indexedRound
 }
 
->>>>>>> 07e8287b
 func (p *psqlBackend) QueryEthTransaction(ethTxHash hash.Hash) (*model.EthTx, error) {
 	tx, err := p.storage.GetEthTransaction(ethTxHash.String())
 	if err != nil {
@@ -250,8 +244,8 @@
 
 func newPsqlBackend(storage storage.Storage) (Backend, error) {
 	b := &psqlBackend{
-		logger:  logging.GetLogger("gateway/indexer/backend"),
-		storage: storage,
+		logger:            logging.GetLogger("gateway/indexer/backend"),
+		storage:           storage,
 		indexedRoundMutex: new(sync.Mutex),
 	}
 	b.logger.Info("New psql backend")
